--- conflicted
+++ resolved
@@ -43,11 +43,8 @@
     test_output_to.cpp
     test_range_iface.cpp
     test_reverse.cpp
-<<<<<<< HEAD
     test_scan.cpp
-=======
     test_slide.cpp
->>>>>>> 35c9ed41
     test_split.cpp
     test_sort.cpp
     test_starts_with.cpp
@@ -73,31 +70,31 @@
 target_link_libraries(test-libflux flux catch-main)
 target_compile_definitions(test-libflux PUBLIC FLUX_UNWIND_ON_ERROR FLUX_ERROR_ON_OVERFLOW)
 
-if (${FLUX_ENABLE_ASAN})
+if(${FLUX_ENABLE_ASAN})
     target_compile_options(test-libflux PRIVATE -fsanitize=address)
     target_link_options(test-libflux PRIVATE -fsanitize=address)
 endif()
 
-if (${FLUX_ENABLE_UBSAN})
+if(${FLUX_ENABLE_UBSAN})
     target_compile_options(test-libflux PRIVATE -fsanitize=undefined)
     target_link_options(test-libflux PRIVATE -fsanitize=undefined)
 endif()
 
-if (${CMAKE_VERSION} VERSION_GREATER_EQUAL "3.16.0")
+if(${CMAKE_VERSION} VERSION_GREATER_EQUAL "3.16.0")
     target_precompile_headers(test-libflux PRIVATE "catch.hpp")
 endif()
 
-if (CMAKE_COMPILER_IS_GNUCXX)
+if(CMAKE_COMPILER_IS_GNUCXX)
     target_compile_options(test-libflux PRIVATE -Wall -Wextra -pedantic
         -fno-omit-frame-pointer
         -ftemplate-backtrace-limit=0
         -fconcepts-diagnostics-depth=2)
 endif()
 
-if (MSVC)
-    target_compile_options(test-libflux PRIVATE /W4 
-                           /wd4459 # local variable name hides global variable
-                           )
+if(MSVC)
+    target_compile_options(test-libflux PRIVATE /W4
+        /wd4459 # local variable name hides global variable
+    )
 endif()
 
 include(Catch)
