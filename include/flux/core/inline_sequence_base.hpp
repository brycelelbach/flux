
// Copyright (c) 2022 Tristan Brindle (tcbrindle at gmail dot com)
// Distributed under the Boost Software License, Version 1.0. (See accompanying
// file LICENSE_1_0.txt or copy at http://www.boost.org/LICENSE_1_0.txt)

#ifndef FLUX_CORE_INLINE_SEQUENCE_BASE_HPP_INCLUDED
#define FLUX_CORE_INLINE_SEQUENCE_BASE_HPP_INCLUDED

#include <flux/core/sequence_access.hpp>

#include <flux/op/requirements.hpp>

namespace flux {

template <cursor Cur>
struct bounds {
    FLUX_NO_UNIQUE_ADDRESS Cur from;
    FLUX_NO_UNIQUE_ADDRESS Cur to;

    friend bool operator==(bounds const&, bounds const&) = default;
};

template <cursor Cur>
bounds(Cur, Cur) -> bounds<Cur>;

template <sequence Seq>
using bounds_t = bounds<cursor_t<Seq>>;

template <typename Derived>
struct inline_sequence_base {
private:
    constexpr auto derived() -> Derived& { return static_cast<Derived&>(*this); }
    constexpr auto derived() const -> Derived const& { return static_cast<Derived const&>(*this); }

public:
    /*
     * Basic iteration functions
     */

    /// Returns a cursor pointing to the first element of the sequence
    [[nodiscard]]
    constexpr auto first() { return flux::first(derived()); }

    /// Returns true if `cur` points to the end of the sequence
    ///
    /// @param cur The cursor to test
    template <std::same_as<Derived> D = Derived>
    [[nodiscard]]
    constexpr bool is_last(cursor_t<D> const& cur) { return flux::is_last(derived(), cur); }

    /// Increments the given cursor
    ///
    /// @param cur the cursor to increment
    template <std::same_as<Derived> D = Derived>
    constexpr auto& inc(cursor_t<D>& cur) { return flux::inc(derived(), cur); }

    /// Returns the element at the given cursor
    template <std::same_as<Derived> D = Derived>
    [[nodiscard]]
    constexpr decltype(auto) read_at(cursor_t<D> const& cur) { return flux::read_at(derived(), cur); }

    /// Returns an rvalue version of the element at the given cursor
    template <std::same_as<Derived> D = Derived>
    [[nodiscard]]
    constexpr decltype(auto) move_at(cursor_t<D> const& cur) { return flux::move_at(derived(), cur); }

    /// Returns the element at the given cursor
    template <std::same_as<Derived> D = Derived>
    [[nodiscard]]
    constexpr decltype(auto) operator[](cursor_t<D> const& cur) { return flux::read_at(derived(), cur); }

    /// Returns an cursor pointing to one past the last element of the sequence
    [[nodiscard]]
    constexpr auto last() requires bounded_sequence<Derived> { return flux::last(derived()); }

    /// Decrements the given cursor
    template <std::same_as<Derived> D = Derived>
        requires bidirectional_sequence<Derived>
    constexpr auto& dec(cursor_t<D>& cur) { return flux::dec(derived(), cur); }

    /// Increments the given cursor by `offset` places
    template <std::same_as<Derived> D = Derived>
        requires random_access_sequence<Derived>
    constexpr auto& inc(cursor_t<D>& cur, distance_t offset) { return flux::inc(derived(), cur, offset); }

    /// Returns the number of times `from` must be incremented to reach `to`
    ///
    /// For a random-access sequence, returns the result in constant time
    template <std::same_as<Derived> D = Derived>
        requires multipass_sequence<Derived>
    [[nodiscard]]
    constexpr auto distance(cursor_t<D> const& from, cursor_t<D> const& to)
    {
        return flux::distance(derived(), from, to);
    }

    [[nodiscard]]
    constexpr auto data() requires contiguous_sequence<Derived>
    {
        return flux::data(derived());
    }

    [[nodiscard]]
    constexpr auto data() const requires contiguous_sequence<Derived const>
    {
        return flux::data(derived());
    }

    /// Returns the number of elements in the sequence
    [[nodiscard]]
    constexpr auto size() requires sized_sequence<Derived> { return flux::size(derived()); }

    [[nodiscard]]
    constexpr auto size() const requires sized_sequence<Derived const> { return flux::size(derived()); }

    /// Returns the number of elements in the sequence as a size_t
    [[nodiscard]]
    constexpr auto usize() requires sized_sequence<Derived> { return flux::usize(derived()); }

    [[nodiscard]]
    constexpr auto usize() const requires sized_sequence<Derived const> { return flux::usize(derived()); }

    /// Returns true if the sequence contains no elements
    [[nodiscard]]
    constexpr auto is_empty()
        requires (multipass_sequence<Derived> || sized_sequence<Derived>)
    {
        return flux::is_empty(derived());
    }

    template <std::same_as<Derived> D = Derived>
    [[nodiscard]]
    constexpr auto next(cursor_t<D> cur) { return flux::next(derived(), cur); }

    template <std::same_as<Derived> D = Derived>
        requires bidirectional_sequence<Derived>
    [[nodiscard]]
    constexpr auto prev(cursor_t<D> cur) { return flux::prev(derived(), cur); }

    [[nodiscard]]
    constexpr auto front() requires multipass_sequence<Derived>
    {
        return flux::front(derived());
    }

    [[nodiscard]]
    constexpr auto front() const requires multipass_sequence<Derived const>
    {
        return flux::front(derived());
    }

    [[nodiscard]]
    constexpr auto back()
        requires bidirectional_sequence<Derived> && bounded_sequence<Derived>
    {
        return flux::back(derived());
    }

    [[nodiscard]]
    constexpr auto back() const
        requires bidirectional_sequence<Derived const> && bounded_sequence<Derived const>
    {
        return flux::back(derived());
    }

    template <typename Func, typename... Args>
        requires std::invocable<Func, Derived&, Args...>
    constexpr auto _(Func&& func, Args&&... args) & -> decltype(auto)
    {
        return std::invoke(FLUX_FWD(func), derived(), FLUX_FWD(args)...);
    }

    template <typename Func, typename... Args>
        requires std::invocable<Func, Derived const&, Args...>
    constexpr auto _(Func&& func, Args&&... args) const& -> decltype(auto)
    {
        return std::invoke(FLUX_FWD(func), derived(), FLUX_FWD(args)...);
    }

    template <typename Func, typename... Args>
        requires std::invocable<Func, Derived, Args...>
    constexpr auto _(Func&& func, Args&&... args) && -> decltype(auto)
    {
        return std::invoke(FLUX_FWD(func), std::move(derived()), FLUX_FWD(args)...);
    }

    template <typename Func, typename... Args>
        requires std::invocable<Func, Derived const, Args...>
    constexpr auto _(Func&& func, Args&&... args) const&& -> decltype(auto)
    {
        return std::invoke(FLUX_FWD(func), std::move(derived()), FLUX_FWD(args)...);
    }

    /*
     * Iterator support
     */
    constexpr auto begin() &;

    constexpr auto begin() const& requires sequence<Derived const>;

    constexpr auto end() &;

    constexpr auto end() const& requires sequence<Derived const>;

    /*
     * Adaptors
     */

    template <distance_t N>
    [[nodiscard]]
    constexpr auto adjacent() && requires multipass_sequence<Derived>;

    template <distance_t N, typename Func>
        requires multipass_sequence<Derived>
    [[nodiscard]]
    constexpr auto adjacent_map(Func func) &&;

    [[nodiscard]]
    constexpr auto cache_last() &&
            requires bounded_sequence<Derived> ||
                     (multipass_sequence<Derived> && not infinite_sequence<Derived>);

    [[nodiscard]]
    constexpr auto chunk(std::integral auto chunk_sz) &&;

    template <typename Pred>
        requires multipass_sequence<Derived> &&
                 std::predicate<Pred&, element_t<Derived>, element_t<Derived>>
    [[nodiscard]]
    constexpr auto chunk_by(Pred pred) &&;

    [[nodiscard]]
    constexpr auto drop(std::integral auto count) &&;

    template <typename Pred>
        requires std::predicate<Pred&, element_t<Derived>>
    [[nodiscard]]
    constexpr auto drop_while(Pred pred) &&;

    template <typename Func, typename Init>
        requires foldable<Derived, Func, Init>
    [[nodiscard]]
    constexpr auto exclusive_scan(Func func, Init init) &&;

    template <typename Pred>
        requires std::predicate<Pred&, element_t<Derived>>
    [[nodiscard]]
    constexpr auto filter(Pred pred) &&;

    [[nodiscard]]
    constexpr auto flatten() && requires sequence<element_t<Derived>>;

    template <typename Func>
        requires std::invocable<Func&, element_t<Derived>>
    [[nodiscard]]
    constexpr auto map(Func func) &&;

    [[nodiscard]]
    constexpr auto pairwise() && requires multipass_sequence<Derived>;

    template <typename Func>
        requires multipass_sequence<Derived>
    [[nodiscard]]
    constexpr auto pairwise_map(Func func) &&;

    [[nodiscard]]
    constexpr auto reverse() &&
            requires bidirectional_sequence<Derived> && bounded_sequence<Derived>;

<<<<<<< HEAD
    template <typename D = Derived, typename Func, typename Init = value_t<D>>
        requires foldable<Derived, Func, Init>
    [[nodiscard]]
    constexpr auto scan(Func func, Init init = Init{}) &&;
=======
    [[nodiscard]]
    constexpr auto slide(std::integral auto win_sz) && requires multipass_sequence<Derived>;
>>>>>>> 35c9ed41

    template <multipass_sequence Pattern>
        requires std::equality_comparable_with<element_t<Derived>, element_t<Pattern>>
    [[nodiscard]]
    constexpr auto split(Pattern&& pattern) &&;

    template <typename ValueType>
        requires decays_to<ValueType, value_t<Derived>>
    [[nodiscard]]
    constexpr auto split(ValueType&& delim) &&;

    template <typename Pattern>
    [[nodiscard]]
    constexpr auto split_string(Pattern&& pattern) &&;

    [[nodiscard]]
    constexpr auto stride(std::integral auto by) &&;

    [[nodiscard]]
    constexpr auto take(std::integral auto count) &&;

    template <typename Pred>
        requires std::predicate<Pred&, element_t<Derived>>
    [[nodiscard]]
    constexpr auto take_while(Pred pred) &&;

    /*
     * Algorithms
     */

    /// Returns `true` if every element of the sequence satisfies the predicate
    template <typename Pred>
        requires std::predicate<Pred&, element_t<Derived>>
    [[nodiscard]]
    constexpr auto all(Pred pred);

    template <typename Pred>
        requires std::predicate<Pred&, element_t<Derived>>
    [[nodiscard]]
    constexpr auto any(Pred pred);

    template <typename Value>
        requires std::equality_comparable_with<element_t<Derived>, Value const&>
    constexpr auto contains(Value const& value) -> bool;

    /// Returns the number of elements in the sequence
    constexpr auto count();

    /// Returns the number of elements in the sequence which are equal to `value`
    template <typename Value>
        requires std::equality_comparable_with<element_t<Derived>, Value const&>
    constexpr auto count_eq(Value const& value);

    template <typename Pred>
        requires std::predicate<Pred&, element_t<Derived>>
    constexpr auto count_if(Pred pred);

    template <sequence Needle, typename Cmp = std::ranges::equal_to>
        requires std::predicate<Cmp&, element_t<Derived>, element_t<Needle>> &&
                 (multipass_sequence<Derived> || sized_sequence<Derived>) &&
                 (multipass_sequence<Needle> || sized_sequence<Needle>)
    constexpr auto ends_with(Needle&& needle, Cmp cmp = {}) -> bool;

    template <typename Value>
        requires writable_sequence_of<Derived, Value const&>
    constexpr auto fill(Value const& value) -> void;

    /// Returns a cursor pointing to the first occurrence of `value` in the sequence
    template <typename Value>
        requires std::equality_comparable_with<element_t<Derived>, Value const&>
    [[nodiscard]]
    constexpr auto find(Value const&);

    template <typename Pred>
        requires std::predicate<Pred&, element_t<Derived>>
    [[nodiscard]]
    constexpr auto find_if(Pred pred);

    template <typename Pred>
        requires std::predicate<Pred&, element_t<Derived>>
    [[nodiscard]]
    constexpr auto find_if_not(Pred pred);

    template <typename D = Derived, typename Func, typename Init>
        requires foldable<Derived, Func, Init>
    [[nodiscard]]
    constexpr auto fold(Func func, Init init) -> fold_result_t<D, Func, Init>;

    template <typename D = Derived, typename Func>
        requires std::invocable<Func&, value_t<D>, element_t<D>> &&
                 std::assignable_from<value_t<D>&, std::invoke_result_t<Func&, value_t<D>, element_t<D>>>
    [[nodiscard]]
    constexpr auto fold_first(Func func);

    template <typename Func>
        requires std::invocable<Func&, element_t<Derived>>
    constexpr auto for_each(Func func) -> Func;

    template <typename Pred>
        requires std::invocable<Pred&, element_t<Derived>> &&
                 detail::boolean_testable<std::invoke_result_t<Pred&, element_t<Derived>>>
    constexpr auto for_each_while(Pred pred);

    constexpr auto inplace_reverse()
        requires bounded_sequence<Derived> &&
                 detail::element_swappable_with<Derived, Derived>;

    template <typename Cmp = std::ranges::less>
        requires strict_weak_order_for<Cmp, Derived>
    constexpr auto max(Cmp cmp = Cmp{});

    template <typename Cmp = std::ranges::less>
        requires strict_weak_order_for<Cmp, Derived>
    constexpr auto min(Cmp cmp = Cmp{});

    template <typename Cmp = std::ranges::less>
        requires strict_weak_order_for<Cmp, Derived>
    constexpr auto minmax(Cmp cmp = Cmp{});

    template <typename Pred>
        requires std::predicate<Pred&, element_t<Derived>>
    [[nodiscard]]
    constexpr auto none(Pred pred);

    template <typename Iter>
        requires std::weakly_incrementable<Iter> &&
                 std::indirectly_writable<Iter, element_t<Derived>>
    constexpr auto output_to(Iter iter) -> Iter;

    constexpr auto sum()
        requires foldable<Derived, std::plus<>, value_t<Derived>> &&
                 std::default_initializable<value_t<Derived>>;

    template <typename Cmp = std::ranges::less>
        requires random_access_sequence<Derived> &&
                 bounded_sequence<Derived> &&
                 detail::element_swappable_with<Derived, Derived> &&
                 strict_weak_order_for<Cmp, Derived>
    constexpr void sort(Cmp cmp = {});

    constexpr auto product()
        requires foldable<Derived, std::multiplies<>, value_t<Derived>> &&
                 requires { value_t<Derived>(1); };

    template <sequence Needle, typename Cmp = std::ranges::equal_to>
        requires std::predicate<Cmp&, element_t<Derived>, element_t<Needle>>
    constexpr auto starts_with(Needle&& needle, Cmp cmp = Cmp{}) -> bool;

    template <typename Container, typename... Args>
    constexpr auto to(Args&&... args) -> Container;

    template <template <typename...> typename Container, typename... Args>
    constexpr auto to(Args&&... args);

    auto write_to(std::ostream& os) -> std::ostream&;
};


} // namespace flux

#endif // FLUX_CORE_SEQUENCE_IFACE_HPP_INCLUDED<|MERGE_RESOLUTION|>--- conflicted
+++ resolved
@@ -267,15 +267,13 @@
     constexpr auto reverse() &&
             requires bidirectional_sequence<Derived> && bounded_sequence<Derived>;
 
-<<<<<<< HEAD
     template <typename D = Derived, typename Func, typename Init = value_t<D>>
         requires foldable<Derived, Func, Init>
     [[nodiscard]]
     constexpr auto scan(Func func, Init init = Init{}) &&;
-=======
+
     [[nodiscard]]
     constexpr auto slide(std::integral auto win_sz) && requires multipass_sequence<Derived>;
->>>>>>> 35c9ed41
 
     template <multipass_sequence Pattern>
         requires std::equality_comparable_with<element_t<Derived>, element_t<Pattern>>
